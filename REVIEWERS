# Add your GitHub username to get comment-tagged on all pull requests to
# the site/zh-cn directory. Remove your username whenever you'd like.
#
# New pull request notifications are also sent to the
# docs-zh-cn@tensorflow.org list:
# https://groups.google.com/a/tensorflow.org/forum/#!forum/docs-zh-cn
#
kuri-leo
JayYip
yantaozhao
loveunk
wind2esg
<<<<<<< HEAD
gaoljhy
=======
tigerneil
MofiiTech
>>>>>>> 009306b9
<|MERGE_RESOLUTION|>--- conflicted
+++ resolved
@@ -10,9 +10,6 @@
 yantaozhao
 loveunk
 wind2esg
-<<<<<<< HEAD
-gaoljhy
-=======
 tigerneil
 MofiiTech
->>>>>>> 009306b9
+gaoljhy